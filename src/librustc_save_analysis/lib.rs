--- conflicted
+++ resolved
@@ -244,9 +244,8 @@
 
     pub fn get_field_data(&self, field: &ast::StructField,
                           scope: NodeId) -> Option<VariableData> {
-<<<<<<< HEAD
         if let Some(ident) = field.ident {
-            let qualname = format!("::{}::{}", self.tcx.map.path_to_string(scope), ident);
+            let qualname = format!("::{}::{}", self.tcx.node_path_str(scope), ident);
             let typ = self.tcx.node_types().get(&field.id).unwrap().to_string();
             let sub_span = self.span_utils.sub_span_before_token(field.span, token::Colon);
             filter!(self.span_utils, sub_span, field.span, None);
@@ -261,25 +260,6 @@
             })
         } else {
             None
-=======
-        match field.node.kind {
-            ast::NamedField(ident, _) => {
-                let qualname = format!("::{}::{}", self.tcx.node_path_str(scope), ident);
-                let typ = self.tcx.node_types().get(&field.node.id).unwrap().to_string();
-                let sub_span = self.span_utils.sub_span_before_token(field.span, token::Colon);
-                filter!(self.span_utils, sub_span, field.span, None);
-                Some(VariableData {
-                    id: field.node.id,
-                    name: ident.to_string(),
-                    qualname: qualname,
-                    span: sub_span.unwrap(),
-                    scope: scope,
-                    value: "".to_owned(),
-                    type_value: typ,
-                })
-            }
-            _ => None,
->>>>>>> e8a8dfb0
         }
     }
 
